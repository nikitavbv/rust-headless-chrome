--- conflicted
+++ resolved
@@ -8,18 +8,13 @@
 use log::*;
 use rand::prelude::*;
 
-<<<<<<< HEAD
-use headless_chrome::browser::tab::RequestInterceptionDecision;
-use headless_chrome::protocol::network::methods::{RequestPattern, SetCookie};
-use headless_chrome::protocol::network::Cookie;
-=======
+use headless_chrome::protocol::network::methods::{SetCookie};
 use headless_chrome::browser::tab::RequestPausedDecision;
 use headless_chrome::browser::transport::{SessionId, Transport};
 use headless_chrome::protocol::fetch::events::RequestPausedEvent;
-use headless_chrome::protocol::fetch::methods::{FulfilRequest, RequestPattern};
+use headless_chrome::protocol::fetch::methods::{FulfillRequest, RequestPattern};
 use headless_chrome::protocol::fetch::HeaderEntry;
 use headless_chrome::protocol::network::{Cookie, CookieParam};
->>>>>>> daafa93b
 use headless_chrome::protocol::runtime::methods::{RemoteObjectSubtype, RemoteObjectType};
 use headless_chrome::protocol::RemoteError;
 use headless_chrome::util::Wait;
@@ -524,7 +519,7 @@
             request_stage: Some("Request"),
         },
     ];
-    tab.enable_fetch(Some(&patterns), None)?;=
+    tab.enable_fetch(Some(&patterns), None)?;
 
     tab.enable_request_interception(Arc::new(
         move |transport: Arc<Transport>, session_id: SessionId, intercepted: RequestPausedEvent| {
@@ -694,14 +689,9 @@
 
         tab.wait_until_navigated()?;
 
-<<<<<<< HEAD
         let cookies = tab.get_cookies()?;
 
         assert_eq!(cookies.len(), 1);
-=======
-    let cookies = tab.get_cookies()?;
-    assert_eq!(cookies.len(), 2);
->>>>>>> daafa93b
 
         let Cookie { name, value, .. } = cookies.first().unwrap();
 
@@ -790,12 +780,14 @@
 }
 
 #[test]
-<<<<<<< HEAD
 fn parses_shadow_doms() -> Fallible<()> {
     logging::enable_logging();
     let (_, browser, tab) = dumb_server(include_str!("shadow-dom.html"));
     tab.wait_for_element("html")?;
-=======
+    Ok(())
+}
+
+#[test]
 fn set_extra_http_headers() -> Fallible<()> {
     let (server, browser, tab) = dumb_server(include_str!("simple.html"));
     let mut headers = HashMap::new();
@@ -817,30 +809,3 @@
         .wait_until_navigated()?;
     Ok(())
 }
-
-#[test]
-fn set_cookies() -> Fallible<()> {
-    let (server, browser, tab) = dumb_server(include_str!("simple.html"));
-
-    let cookie = CookieParam {
-        name: "test".to_string(),
-        value: "cookie".to_string(),
-        url: None,
-        domain: Some("127.0.0.1".to_string()),
-        path: None,
-        secure: None,
-        http_only: None,
-        same_site: None,
-        expires: None,
-        size: None,
-        priority: None,
-    };
-
-    tab.set_cookies(&[cookie])?;
-    tab.navigate_to(&format!("http://127.0.0.1:{}", server.port()))?
-        .wait_until_navigated()?;
-    let cookies = tab.get_cookies()?;
-    assert_eq!(cookies.len(), 1);
->>>>>>> daafa93b
-    Ok(())
-}